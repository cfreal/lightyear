--- conflicted
+++ resolved
@@ -15,14 +15,10 @@
 from functools import cache, cached_property
 from itertools import product
 from dataclasses import dataclass, field
-<<<<<<< HEAD
 import queue
 from threading import Thread
 import threading
 from typing import Literal
-=======
-import zlib
->>>>>>> 22276248
 
 from rich.live import Live
 from rich.text import Text
@@ -65,14 +61,11 @@
     "output",
     "Path to the output file. If not set, the file is not stored. If set, and the file already exists, the dump will resume from where it stopped.",
 )
-<<<<<<< HEAD
-@arg("workers", "Number of workers. Defaults to 2.")
-=======
 @arg(
     "compress",
     "If set, the file is retrieved in a compressed format, which is then decompressed before being dumped. This is faster, but it requires PHP to have the `zlib` extension enabled, and it displays data in chunks instead of character by character.",
 )
->>>>>>> 22276248
+@arg("workers", "Number of workers. Defaults to 2.")
 @arg("silent", "If set, do not display the file as it is being dumped")
 @arg("debug", "If set, writes logs to debug.log")
 class Exploit:
@@ -90,16 +83,12 @@
     handler: DataHandler
 
     def __init__(
-<<<<<<< HEAD
-        self, path: str, output: str = None, workers: int=2, silent: bool = False, debug: bool = False
-=======
         self,
         path: str,
         output: str = None,
         compress: bool = False,
-        silent: bool = False,
+        workers: int=2, silent: bool = False,
         debug: bool = False,
->>>>>>> 22276248
     ) -> None:
         self.path = path
         self.output = output
